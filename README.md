# foveated-metamers

Create metamers using models of the ventral stream and run experiments to validate them

This project starts with a replication of Freeman and Simoncelli,
2011, out to higher eccentricities, and will extend it by looking at
spatial frequency information as well.

<<<<<<< HEAD
# Dockerfile

In order to build Dockerfile, have this directory and the most recent
version of `plenoptic` in the same directory and then FROM THAT
DIRECTORY (the one above this one), run `sudo docker build
--tag=foveated-metamers -f foveated-metamers/Dockerfile .`. This
ensures that we can copy plenoptic over into the Docker container.

Once we get plenoptic up on pip (or even make it public on github), we
won't need to do this. At that time, make sure to replace
`foveated-metamers/environment.yml` with `environment.yml` and remove
the plenoptic bit.
=======
# Requirements

Need to make sure you have ffmpeg on your path when creating the
metamers, so make sure it's installed.

When running on NYU's prince cluster, can use `module load
ffmpeg/intel/3.2.2` or, if `module` isn't working (like when using the
`fish` shell), just add it to your path manually (e.g., on fish: `set
-x PATH /share/apps/ffmpeg/3.2.2/intel/bin $PATH`)
>>>>>>> 118f1e80

# References

- Freeman, J., & Simoncelli, E. P. (2011). Metamers of the ventral
  stream. Nature Neuroscience, 14(9),
  1195–1201. http://dx.doi.org/10.1038/nn.2889<|MERGE_RESOLUTION|>--- conflicted
+++ resolved
@@ -6,7 +6,6 @@
 2011, out to higher eccentricities, and will extend it by looking at
 spatial frequency information as well.
 
-<<<<<<< HEAD
 # Dockerfile
 
 In order to build Dockerfile, have this directory and the most recent
@@ -19,7 +18,7 @@
 won't need to do this. At that time, make sure to replace
 `foveated-metamers/environment.yml` with `environment.yml` and remove
 the plenoptic bit.
-=======
+
 # Requirements
 
 Need to make sure you have ffmpeg on your path when creating the
@@ -29,7 +28,6 @@
 ffmpeg/intel/3.2.2` or, if `module` isn't working (like when using the
 `fish` shell), just add it to your path manually (e.g., on fish: `set
 -x PATH /share/apps/ffmpeg/3.2.2/intel/bin $PATH`)
->>>>>>> 118f1e80
 
 # References
 
