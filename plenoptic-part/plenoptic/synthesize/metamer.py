--- conflicted
+++ resolved
@@ -136,33 +136,14 @@
         self.matched_representation = None
         self.optimizer = None
         self.scheduler = None
-<<<<<<< HEAD
-
-        self.saved_representation = torch.empty((0, *self.target_representation.shape))
-        self.saved_image = torch.empty((0, *self.target_image.shape))
-
-        self.loss = []
-        self.time = []
-
-=======
+
         self.loss = []
         self.saved_representation = []
         self.saved_image = []
-        self.seed = None
->>>>>>> 7bf7fcbb
 
     def analyze(self, x):
         r"""Analyze the image, that is, obtain the model's representation of it
 
-<<<<<<< HEAD
-=======
-        Note: analysis is applied on the squished input, so as to softly
-        enforce the desired range during the optimization, (as a
-        consequence, there is a discrepency to corresponding statistics
-        during the optimization- which is fixed at the moment of
-        returning an output in the synthesize method)
-
->>>>>>> 7bf7fcbb
         """
         y = self.model(x)
         if isinstance(y, list):
@@ -203,10 +184,7 @@
         g = self.matched_image.grad.data
         self.optimizer.step()
         self.scheduler.step(loss.item())
-<<<<<<< HEAD
-
-=======
->>>>>>> 7bf7fcbb
+
         # add extra info here if you want it to show up in progress bar
         pbar.set_postfix(loss="%.4e" % loss.item(), gradient_norm="%.4e" % g.norm().item(),
                          learning_rate=self.optimizer.param_groups[0]['lr'])
@@ -303,33 +281,6 @@
         self.optimizer = optim.SGD([self.matched_image], lr=learning_rate, momentum=0.8)
         self.scheduler = lr_scheduler.ReduceLROnPlateau(self.optimizer, 'min', factor=.2)
 
-<<<<<<< HEAD
-        self.matched_representation = self.analyze(self.matched_image)
-
-        # python's implicit boolean-ness means we can do this! it will evaluate to False for False
-        # and 0, and True for True and every int >= 1
-        if save_representation:
-            if save_representation is True:
-                save_representation = 1
-            # there's a +1 in each of thes because we want to save the initial state as well
-            self.saved_representation = torch.empty(((max_iter//save_representation) + 1,
-                                                     *self.target_representation.shape))
-            self.saved_representation[0, :] = self.analyze(self.matched_image)
-            saved_representation_ticker = 1
-        # python's implicit boolean-ness means we can do this! it will evaluate to False for False
-        # and 0, and True for True and every int >= 1
-        if save_image:
-            if save_image is True:
-                save_image = 1
-            self.saved_image = torch.empty(((max_iter//save_image) + 1, *self.target_image.shape))
-            self.saved_image[0, :] = self.matched_image
-            saved_image_ticker = 1
-
-        with torch.no_grad():
-            self.loss.append(self.objective_function(self.matched_representation,
-                                                 self.target_representation).item())
-        self.time.append(time.time() - start_time)
-=======
         # python's implicit boolean-ness means we can do this! it will evaluate to False for False
         # and 0, and True for True and every int >= 1
         if store_progress:
@@ -337,7 +288,6 @@
                 store_progress = 1
             self.saved_image.append(self.matched_image.clone())
             self.saved_representation.append(self.analyze(self.matched_image))
->>>>>>> 7bf7fcbb
 
         pbar = tqdm(range(max_iter))
 
@@ -358,13 +308,6 @@
                 self.matched_image = nn.Parameter(self.saved_image[-2])
                 self.matched_representation = nn.Parameter(self.saved_representation[-2])
                 break
-<<<<<<< HEAD
-            self.loss.append(loss.item())
-            self.time.append(time.time() - start_time)
-
-
-=======
->>>>>>> 7bf7fcbb
 
             with torch.no_grad():
                 if clamper is not None:
