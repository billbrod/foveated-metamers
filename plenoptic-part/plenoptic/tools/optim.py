--- conflicted
+++ resolved
@@ -99,7 +99,6 @@
     return torch.sum(torch.cat([below_min, above_max]))
 
 
-<<<<<<< HEAD
 def log_barrier(synth_img, allowed_range=(0, 1), epsilon=1., **kwargs):
     r"""use a log barrier to prevent values outside allowed_range
 
@@ -139,13 +138,9 @@
     return epsilon * -torch.mean(penalty)
 
 
-def l2_and_penalize_range(synth_rep, ref_rep, synth_img, allowed_range=(0, 1), beta=.5, **kwargs):
-    """loss that combines L2-norm of the difference and range penalty
-=======
 def l2_and_penalize_range(synth_rep, ref_rep, synth_img, allowed_range=(0, 1),
                           lmbda=.1, **kwargs):
     """Loss the combines L2-norm of the difference and range penalty.
->>>>>>> af53b089
 
     this function returns a weighted average of the L2-norm of the difference
     between ``ref_rep`` and ``synth_rep`` (as calculated by ``l2_norm()``) and
